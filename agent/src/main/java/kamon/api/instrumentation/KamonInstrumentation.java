package kamon.api.instrumentation;

import javaslang.Function2;
import javaslang.collection.List;
import javaslang.control.Option;
import kamon.api.instrumentation.listener.InstrumentationListener;
import kamon.instrumentation.mixin.MixinDescription;
import kamon.instrumentation.mixin.MixinClassVisitorWrapper;
import net.bytebuddy.agent.builder.AgentBuilder;
import net.bytebuddy.agent.builder.AgentBuilder.Identified;
import net.bytebuddy.agent.builder.AgentBuilder.Transformer;
import net.bytebuddy.description.type.TypeDescription;
import net.bytebuddy.dynamic.DynamicType.Builder;
import net.bytebuddy.matcher.ElementMatcher;
import net.bytebuddy.pool.TypePool;

import java.lang.instrument.Instrumentation;
import java.util.function.Supplier;

import static net.bytebuddy.matcher.ElementMatchers.*;

public abstract class KamonInstrumentation {
    private Option<ElementMatcher> elementMatcher = Option.none();
    private List<MixinDescription> mixins = List.empty();
    private List<Transformer> transformers = List.empty();

    protected static final TypePool typePool = TypePool.Default.ofClassPath();
    protected static final ElementMatcher.Junction NotDeclaredByObject = not(isDeclaredBy(Object.class));
    protected static final ElementMatcher.Junction NotTakesArguments = not(takesArguments(0));

    public void register(Instrumentation instrumentation) {
        Identified agentBuilder = new AgentBuilder.Default()
<<<<<<< HEAD
                .withListener(new InstrumentationListener())
=======
                .with(new InstrumentationListener())
>>>>>>> a4ec920d
                .type(elementMatcher.getOrElseThrow(() -> new RuntimeException("")));

        mixins.forEach(mixin ->
                agentBuilder
                        .transform((builder, typeDescription) -> builder.visit(new MixinClassVisitorWrapper(mixin)))
                        .installOn(instrumentation));

        transformers.forEach(transformer -> agentBuilder.transform(transformer).installOn(instrumentation));
    }

    private Transformer withTransformer(Function2<Builder, TypeDescription, Builder> f) {return f::apply;}

    public void addTransformation(Function2<Builder, TypeDescription, Builder> f) {
     transformers.append(withTransformer(f));
    }

    public void forTypes(Supplier<ElementMatcher> f) { elementMatcher = Option.of(f.get());}
    public void forType(Supplier<ElementMatcher> f) {forTypes(f);}
    public void forTargetType(Supplier<String> f) {forType((() -> named(f.get())));}
    public void forSubtypeOf(Supplier<String> f){forType(() -> isSubTypeOf(typePool.describe(f.get()).resolve()).and(not(isInterface())));}
    public void addMixin(Supplier<Class<?>> f) {mixins.append(MixinDescription.of(elementMatcher.get(),f.get()));}

 }<|MERGE_RESOLUTION|>--- conflicted
+++ resolved
@@ -3,7 +3,7 @@
 import javaslang.Function2;
 import javaslang.collection.List;
 import javaslang.control.Option;
-import kamon.api.instrumentation.listener.InstrumentationListener;
+import kamon.api.instrumentation.listener.InstrumentationListener1;
 import kamon.instrumentation.mixin.MixinDescription;
 import kamon.instrumentation.mixin.MixinClassVisitorWrapper;
 import net.bytebuddy.agent.builder.AgentBuilder;
@@ -30,11 +30,7 @@
 
     public void register(Instrumentation instrumentation) {
         Identified agentBuilder = new AgentBuilder.Default()
-<<<<<<< HEAD
-                .withListener(new InstrumentationListener())
-=======
-                .with(new InstrumentationListener())
->>>>>>> a4ec920d
+                .withListener(new InstrumentationListener1())
                 .type(elementMatcher.getOrElseThrow(() -> new RuntimeException("")));
 
         mixins.forEach(mixin ->
